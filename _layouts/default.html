--- conflicted
+++ resolved
@@ -1,13 +1,8 @@
 <!DOCTYPE html>
 <html>
   <head>
-<<<<<<< HEAD
     <title>{% if page.title %}{{ page.title }} – {% endif %}{{ site.name }} – {{ site.description }}</title>
     {% seo title=false %}
-=======
-    <title>{% if page.title and page.title != "" %}{{ page.title }} – {% endif %}{{ site.name }} – {{ site.description }}</title>
-    {% seo %}
->>>>>>> 9e98388c
     {% include meta.html %}
 
     <link rel="stylesheet" type="text/css" href="{{ site.baseurl }}/assets/style.css" />
@@ -24,11 +19,7 @@
       <div class="wrapper-masthead">
         <div class="container">
           <header class="masthead clearfix">
-<<<<<<< HEAD
             <a href="{{ site.baseurl }}/" class="site-avatar"><img src="{{ site.avatar }}" alt="{{ site.title }}" /></a>
-=======
-            <a href="{{ site.baseurl }}/" class="site-avatar"><img src="{{ site.baseurl }}{{ site.avatar }}" /></a>
->>>>>>> 9e98388c
 
             <div class="site-info">
               <h1 class="site-name"><a href="{{ site.baseurl }}/">{{ site.name }}</a></h1>
